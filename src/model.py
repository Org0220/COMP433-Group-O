--- conflicted
+++ resolved
@@ -19,10 +19,6 @@
         super(SupervisedModel, self).__init__()
         self.encoder = encoder
         self.classifier = nn.Linear(feature_dim, num_classes)
-<<<<<<< HEAD
-=======
-        print("SupervisedModel initialized with encoder and classifier.")
->>>>>>> a84567b6
 
     def forward(self, x):
         """
@@ -64,17 +60,15 @@
             nn.BatchNorm1d(hidden_dim),
             nn.ReLU(),
             nn.Linear(hidden_dim, projection_dim),
+            nn.Linear(hidden_dim, projection_dim),
         )
         self.online_predictor = nn.Sequential(
             nn.Linear(projection_dim, hidden_dim),
             nn.BatchNorm1d(hidden_dim),
             nn.ReLU(),
             nn.Linear(hidden_dim, projection_dim),
-        )
-<<<<<<< HEAD
-=======
-        print("BYOL online encoder, projector, and predictor initialized.")
->>>>>>> a84567b6
+            nn.Linear(hidden_dim, projection_dim),
+        )
 
         # Target network: create a deep copy of the online encoder
         self.target_encoder = copy.deepcopy(base_encoder)
@@ -86,6 +80,7 @@
             nn.BatchNorm1d(hidden_dim),
             nn.ReLU(),
             nn.Linear(hidden_dim, projection_dim),
+            nn.Linear(hidden_dim, projection_dim),
         )
         for param in self.target_projector.parameters():
             param.requires_grad = False  # Freeze target projector parameters
@@ -99,16 +94,17 @@
     def _update_target_network(self, tau):
         """
         Update target network parameters deterministically
+        Update target network parameters deterministically
         """
         with torch.no_grad():
-            for param_o, param_t in zip(self.online_encoder.parameters(), self.target_encoder.parameters()):
+            for param_o, param_t in zip(
+                self.online_encoder.parameters(), self.target_encoder.parameters()
+            ):
                 param_t.data = tau * param_t.data + (1 - tau) * param_o.data
-            for param_o, param_t in zip(self.online_projector.parameters(), self.target_projector.parameters()):
+            for param_o, param_t in zip(
+                self.online_projector.parameters(), self.target_projector.parameters()
+            ):
                 param_t.data = tau * param_t.data + (1 - tau) * param_o.data
-<<<<<<< HEAD
-=======
-        print(f"Target network updated with tau={tau}.")
->>>>>>> a84567b6
 
     def forward(self, x1, x2):
         """
@@ -145,6 +141,10 @@
             online_pred2, target_proj1
         )
 
+        loss = self.loss_fn(online_pred1, target_proj2) + self.loss_fn(
+            online_pred2, target_proj1
+        )
+
         # Update target network with momentum
         self._update_target_network(tau=0.99)
 
@@ -165,46 +165,38 @@
         z = F.normalize(z, dim=1)
         cosine_sim = (p * z).sum(dim=1).mean()
         loss = 2 - 2 * cosine_sim
-<<<<<<< HEAD
-=======
-        print(f"Calculated BYOL loss: {loss.item()}")
->>>>>>> a84567b6
         return loss
 
 
 def get_base_encoder(pretrained=True):
     """
     Initializes the ResNet encoder and returns it along with its feature dimension.
-    
+
+    Initializes the ResNet encoder and returns it along with its feature dimension.
+
     Args:
         pretrained (bool): If True, returns a model pre-trained on ImageNet.
-        
+
+        pretrained (bool): If True, returns a model pre-trained on ImageNet.
+
     Returns:
+        encoder (nn.Module): The ResNet encoder without the final fully connected layer.
+        feature_dim (int): The dimensionality of the encoder's output features.
         encoder (nn.Module): The ResNet encoder without the final fully connected layer.
         feature_dim (int): The dimensionality of the encoder's output features.
     """
     # Use the new weights enum for ResNet50
+    # Use the new weights enum for ResNet50
     if pretrained:
-<<<<<<< HEAD
         weights = ResNet50_Weights.DEFAULT
     else:
-=======
-        print("Loading ImageNet pretrained weights...")
-        weights = ResNet50_Weights.DEFAULT
-    else:
-        print("Initializing with random weights...")
->>>>>>> a84567b6
         weights = None
-        
+
     model = models.resnet50(weights=weights)
     # Get the feature dimension before modifying the model
     feature_dim = model.fc.in_features  # Typically 2048 for ResNet-50
-    
+
     # Remove the final fully connected layer
     model.fc = nn.Identity()  # Replace with Identity instead of removing
-    
-<<<<<<< HEAD
-=======
-    print("Base encoder (ResNet-50) initialized and final FC layer replaced with Identity.")
->>>>>>> a84567b6
+
     return model, feature_dim