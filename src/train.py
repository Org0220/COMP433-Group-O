import torch
import torch.optim as optim
import torch.nn as nn
from tqdm import tqdm
import os
from torch.optim.lr_scheduler import ReduceLROnPlateau
from torch.optim.lr_scheduler import CosineAnnealingLR
from torch.amp import GradScaler, autocast
from sklearn.metrics import confusion_matrix
from torch.utils.tensorboard import SummaryWriter
import random
import numpy as np
import plotly.express as px
from sklearn.metrics import f1_score, precision_score, recall_score

from src.config import (
    SPLITS_DIR,
    IMAGES_DIR,
    LABELS_FILE,
    BATCH_SIZE_BYOL,
    BATCH_SIZE_SUPERVISED,
    DEVICE,
    NUM_EPOCHS,
    LEARNING_RATE,
    LEARNING_RATE_FROZEN,
    LEARNING_RATE_UNFROZEN,
)
from src.datasets import BYOLDataset, LabeledDataset
from src.model import BYOL, SupervisedModel, get_base_encoder
from src.utils import EarlyStopping, WorkerInitializer
from src.transforms import byol_transform
from src.utils import set_seed


def get_worker_init_fn(seed):
    """
    Returns a worker initialization function with a fixed seed.

    Args:
        seed (int): Base seed for worker initialization
    """

    def worker_init_fn_fixed(worker_id):
        worker_seed = (seed + worker_id) % (2**32)
        random.seed(worker_seed)
        np.random.seed(worker_seed)
        torch.manual_seed(worker_seed)

    return worker_init_fn_fixed


class BYOLDataLoader(torch.utils.data.DataLoader):
    def set_epoch(self, epoch):
        self.dataset.epoch = epoch

def save_byol_model_copy(model, run_dir):
    # Create byol_models directory if it doesn't exist
    byol_models_dir = os.path.join('data', 'byol_models')
    os.makedirs(byol_models_dir, exist_ok=True)
    
    # Extract run name from run_dir (e.g. "test1" from "runs/test1")
    run_name = os.path.basename(run_dir)
    
    # Create model filename
    model_filename = f"byol_{run_name}.pth"
    model_path = os.path.join(byol_models_dir, model_filename)
    
    # Save model copy
    torch.save(model.state_dict(), model_path)
    print(f"\nSaved BYOL model copy to: {model_path}")

def train_byol(run_dir, resume=False, custom_resnet=False):
    """
    Trains the BYOL model and saves checkpoints and TensorBoard logs.
    Can resume training from a saved checkpoint if resume=True.

    Args:
        run_dir (str): Directory path where the run's artifacts will be saved.
        resume (bool): Whether to resume training from the last checkpoint.
    """
    # Initialize TensorBoard SummaryWriter
    tb_log_dir = os.path.join(run_dir, "tensorboard_logs")
    os.makedirs(tb_log_dir, exist_ok=True)
    writer = SummaryWriter(log_dir=tb_log_dir)

    # Initialize the BYOL model
    base_encoder, feature_dim = get_base_encoder(pretrained=True, custom_resnet=custom_resnet)
    byol_model = BYOL(base_encoder=base_encoder, feature_dim=feature_dim)

    # Move the model to the specified device
    byol_model = byol_model.to(DEVICE)

    # Set the model to training mode
    byol_model.train()

    # Initialize optimizer
    optimizer = optim.Adam(byol_model.parameters(), lr=LEARNING_RATE, weight_decay=1e-5)

    # Initialize scheduler without verbose to avoid warning
    scheduler = ReduceLROnPlateau(optimizer, mode="min", factor=0.5, patience=5)

    # Initialize EarlyStopping with run_dir for saving the best model
    early_stopping = EarlyStopping(
        patience=18, verbose=True, delta=0.001, run_dir=run_dir
    )

    # Initialize GradScaler for mixed precision with device specified
    scaler = GradScaler(device=DEVICE)

    # Create BYOL training dataset and DataLoader
    pretrain_split_file = os.path.join(SPLITS_DIR, "train_unlabeled.txt")
    byol_train_dataset = BYOLDataset(
        image_dir=IMAGES_DIR, split_file=pretrain_split_file, transform=byol_transform
    )

    # Create deterministic generator with fixed seed
    g = torch.Generator()
    g.manual_seed(torch.initial_seed())

    # Create worker initializer with fixed seed
    worker_init = WorkerInitializer(base_seed=torch.initial_seed())

    byol_train_loader = BYOLDataLoader(
        byol_train_dataset,
        batch_size=BATCH_SIZE_BYOL,
        shuffle=True,
        num_workers=4,  # Ensure this is set as per reproducibility needs
        pin_memory=True,
        worker_init_fn=worker_init,  # Use WorkerInitializer instance
        generator=g,
        persistent_workers=True,
    )

    start_epoch = 1  # Default start epoch

    if resume:
        # Load checkpoint
        early_stopping.load_checkpoint(
            byol_model, optimizer, scheduler, scaler, map_location=DEVICE
        )
        # Retrieve last epoch from checkpoint
        try:
            checkpoint = torch.load(
                early_stopping.best_model_path, map_location=DEVICE, weights_only=True
            )
            start_epoch = checkpoint.get("epoch", 1) + 1
            print(f"Resuming from epoch {start_epoch}")
        except Exception as e:
            print(
                f"Failed to retrieve epoch from checkpoint. Error: {e}. Starting from epoch 1."
            )
            start_epoch = 1

    # Training Loop
    for epoch in range(start_epoch, NUM_EPOCHS + 1):
        byol_train_loader.set_epoch(epoch)  # Update epoch for new augmentations
        print(f"Starting Epoch {epoch}")
        byol_model.train()  # Ensure model is in training mode
        epoch_loss = 0.0
        num_batches = 0

        # Initialize tqdm progress bar
        progress_bar = tqdm(
            byol_train_loader, desc=f"Epoch {epoch}/{NUM_EPOCHS}", leave=False
        )

        for view1, view2 in progress_bar:
            view1 = view1.to(DEVICE)
            view2 = view2.to(DEVICE)

            optimizer.zero_grad()

            with autocast(device_type=DEVICE.type):
                loss = byol_model(view1, view2)

            scaler.scale(loss).backward()
            scaler.step(optimizer)
            scaler.update()

            epoch_loss += loss.item()
            num_batches += 1

            # Update progress bar with current batch loss
            progress_bar.set_postfix({"Batch Loss": loss.item()})


        print(f"Epoch {epoch} completed.")

        # Calculate average loss for the epoch
        avg_loss = epoch_loss / num_batches
        print(f"Epoch [{epoch}/{NUM_EPOCHS}] - Average Loss: {avg_loss:.4f}")

        # Log average loss to TensorBoard
        writer.add_scalar("Loss/Average", avg_loss, epoch)

        # Update the scheduler based on the average loss
        scheduler.step(avg_loss)
        print(f"Scheduler step completed for epoch {epoch}.")

        # Check early stopping condition
        early_stopping(avg_loss, byol_model, optimizer, scheduler, scaler, epoch)

        # Log Learning Rate to TensorBoard
        current_lr = optimizer.param_groups[0]["lr"]
        writer.add_scalar("Learning Rate", current_lr, epoch)
        print(f"Current Learning Rate: {current_lr}")

        if early_stopping.early_stop:
            print("Early stopping triggered. Training halted.")
            break

    # Close the TensorBoard writer
    writer.close()
    print("TensorBoard writer closed.")

    # Load the best model before proceeding with weights_only=True
    # Avoid loading the entire checkpoint into the model
    try:
        checkpoint = torch.load(
            early_stopping.best_model_path, map_location=DEVICE, weights_only=True
        )
        byol_model.load_state_dict(checkpoint["model_state_dict"])
        print("Loaded the best model for further training/evaluation.")
    except KeyError as e:
        print(f"KeyError during model loading: {e}")
    except Exception as e:
        print(f"An error occurred while loading the model: {e}")

    # Save a copy of the BYOL model
    save_byol_model_copy(byol_model, run_dir)
    
    return byol_model


def evaluate_model(model, test_loader, device):
    """
    Evaluates the model on the test set.

    Args:
        model (nn.Module): The trained model to evaluate
        test_loader (DataLoader): DataLoader for the test set
        device (torch.device): Device to run evaluation on

    Returns:
        dict: Dictionary containing various evaluation metrics
    """
    import matplotlib.pyplot as plt
    from sklearn.metrics import roc_curve, auc, precision_recall_curve
    from sklearn.preprocessing import label_binarize
    from collections import Counter

    model.eval()
    test_loss = 0
    correct = 0
    total = 0

    # For per-class accuracy
    class_correct = {}
    class_total = {}

    all_preds = []
    all_labels = []
    all_probs = []

    # For class distribution
    class_count = Counter()

    with torch.no_grad():
        for inputs, labels in tqdm(test_loader, desc="Evaluating on test set", leave=True):
            inputs = inputs.to(device)
            labels = labels.to(device)

            # Count class distribution
            class_count.update(labels.cpu().numpy())

            with autocast(device_type=device.type):
                outputs = model(inputs)
                loss = nn.CrossEntropyLoss()(outputs, labels)

            test_loss += loss.item()
            probs = torch.softmax(outputs, dim=1)
            _, predicted = torch.max(outputs.data, 1)
            total += labels.size(0)
            correct += (predicted == labels).sum().item()
            
<<<<<<< HEAD
            # Store predictions and labels for metric calculation
=======
            all_probs.extend(probs.cpu().numpy())
>>>>>>> 08ac89fb
            all_preds.extend(predicted.cpu().numpy())
            all_labels.extend(labels.cpu().numpy())

            # Calculate per-class accuracy
            for label, pred in zip(labels, predicted):
                label_item = label.item()
                if label_item not in class_correct:
                    class_correct[label_item] = 0
                    class_total[label_item] = 0
                class_total[label_item] += 1
                if label_item == pred.item():
                    class_correct[label_item] += 1

    # Calculate metrics
    test_accuracy = 100 * correct / total
    avg_test_loss = test_loss / len(test_loader)
    per_class_accuracy = {
        class_idx: 100 * class_correct[class_idx] / class_total[class_idx]
        for class_idx in class_correct.keys()
    }
<<<<<<< HEAD

    # Calculate additional metrics
    f1 = f1_score(all_labels, all_preds, average='weighted')
    precision = precision_score(all_labels, all_preds, average='weighted')
    recall = recall_score(all_labels, all_preds, average='weighted')

    # Create confusion matrix
    cm = confusion_matrix(all_labels, all_preds)

    # Plot confusion matrix
    fig_cm = px.imshow(cm,
                    text_auto=True,
                    color_continuous_scale='Blues',
                    labels=dict(x="Predicted", y="Actual", color="Count"),
                    x=[f"Class {i}" for i in range(cm.shape[1])],
                    y=[f"Class {i}" for i in range(cm.shape[0])])
=======

    # Plot confusion matrix
    cm = confusion_matrix(all_labels, all_preds)
>>>>>>> 08ac89fb

    # Custom class names
    custom_labels = ["Preview Tiles Small Fragmented tissue", 
                     "Preview Tiles Small One Piece Tissue", 
                     "Preview Tiles with No Tissue",
                     "Preview Tiles with Some Faint Tissue",
                     "Preview Tiles_Faint Tissue",
                     "Preview Tiles_Ink Marks",
                     "Preview Tiles_Large Solid Tissue"]

    # Create confusion matrix plot
    fig_cm = px.imshow(
        cm,
        text_auto=True,
        color_continuous_scale="Blues",
       labels=dict(x="Predicted", y="Actual", color="Count"),
       x=custom_labels,  # Custom x-axis labels
        y=custom_labels,  # Custom y-axis labels
    )
    fig_cm.update_layout(
       title="Confusion Matrix",
       xaxis_title="Predicted Label",
       yaxis_title="True Label",
    )
    fig_cm.show()
<<<<<<< HEAD

    return {
        'accuracy': test_accuracy,
        'loss': avg_test_loss,
        'f1_score': f1,
        'precision': precision,
        'recall': recall,
        'per_class_accuracy': per_class_accuracy
    }
=======
>>>>>>> 08ac89fb

    # Compute ROC curve and ROC area for each class
    classes = list(class_correct.keys())
    all_labels_bin = label_binarize(all_labels, classes=classes)
    roc_auc = {}
    plt.figure(figsize=(10, 8))
    for i, class_label in enumerate(classes):
        fpr, tpr, _ = roc_curve(all_labels_bin[:, i], np.array(all_probs)[:, i])
        roc_auc[class_label] = auc(fpr, tpr)
        plt.plot(fpr, tpr, label=f"Class {class_label} (AUC = {roc_auc[class_label]:.2f})")

    plt.plot([0, 1], [0, 1], "k--", lw=2)
    plt.xlabel("False Positive Rate")
    plt.ylabel("True Positive Rate")
    plt.title("ROC Curve")
    plt.legend(loc="lower right")
    plt.show()

    # Compute Precision-Recall curve for each class
    plt.figure(figsize=(10, 8))
    for i, class_label in enumerate(classes):
        precision, recall, _ = precision_recall_curve(
            all_labels_bin[:, i], np.array(all_probs)[:, i]
        )
        plt.plot(recall, precision, label=f"Class {class_label}")

    plt.xlabel("Recall")
    plt.ylabel("Precision")
    plt.title("Precision-Recall Curve")
    plt.legend(loc="lower left")
    plt.show()

    # Plot class distribution
    plt.figure(figsize=(10, 6))
    plt.bar(class_count.keys(), class_count.values(), color='skyblue')
    plt.xlabel('Class')
    plt.ylabel('Number of Images')
    plt.title('Class Distribution in Test Set')
    plt.show()

    return test_accuracy, avg_test_loss, per_class_accuracy

def train_supervised(run_dir, resume=False, num_classes=7, pretrained=True, freeze_layers=None):
    """
    Trains the model in supervised fashion and saves checkpoints and TensorBoard logs.

    Args:
        run_dir (str): Directory path where the run's artifacts will be saved.
        resume (bool): Whether to resume training from the last checkpoint.
        num_classes (int): Number of target classes.
        pretrained (bool): Whether to use ImageNet pretrained weights if BYOL weights fail to load.
        freeze_layers (str, optional): Which layers to freeze ('all', 'partial', or None)
    """
    # Initialize TensorBoard SummaryWriter
    tb_log_dir = os.path.join(run_dir, "tensorboard_logs_supervised")
    os.makedirs(tb_log_dir, exist_ok=True)
    writer = SummaryWriter(log_dir=tb_log_dir)
    print(f"TensorBoard logs will be saved to: {tb_log_dir}")

    # Initialize the base encoder
    base_encoder, feature_dim = get_base_encoder(
        pretrained=False
    )  # Initially no pretrained weights

    # Load the pretrained BYOL encoder
    checkpoint_path = os.path.join(run_dir, "best_byol_model.pth")
    if os.path.exists(checkpoint_path):
        try:
            checkpoint = torch.load(checkpoint_path, map_location=DEVICE)
            # First, get the online encoder's state dict
            byol_state_dict = checkpoint["model_state_dict"]

            # Create a new state dict for the base encoder
            encoder_state_dict = {}

            # Map BYOL keys to ResNet keys
            for key, value in byol_state_dict.items():
                if key.startswith("online_encoder."):
                    # Remove 'online_encoder.' prefix and map directly to ResNet keys
                    new_key = key.replace("online_encoder.", "")
                    if new_key in base_encoder.state_dict():
                        encoder_state_dict[new_key] = value

            # Check if we found any matching keys
            if len(encoder_state_dict) == 0:
                raise ValueError("No matching keys found in BYOL checkpoint")

            # Load the weights
            base_encoder.load_state_dict(encoder_state_dict, strict=False)
            print(
                f"Successfully loaded {len(encoder_state_dict)} layers from BYOL checkpoint."
            )

        except Exception as e:
            print(f"Error loading BYOL weights: {e}")
            # If BYOL weights fail to load and pretrained=True, reinitialize with ImageNet weights
            if pretrained:
                print("Falling back to ImageNet pretrained weights...")
                base_encoder, feature_dim = get_base_encoder(pretrained=True)
            else:
                print("Using random initialization...")
    else:
        print(f"No BYOL checkpoint found at {checkpoint_path}.")
        if pretrained:
            print("Using ImageNet pretrained weights...")
            base_encoder, feature_dim = get_base_encoder(pretrained=True)
        else:
            print("Using random initialization...")

    # Initialize the supervised model with the loaded encoder and freezing option
    supervised_model = SupervisedModel(
        base_encoder, 
        feature_dim, 
        num_classes,
        freeze_layers=freeze_layers
    ).to(DEVICE)

    # Choose learning rate based on freezing strategy
    if freeze_layers in ['all', 'partial']:
        learning_rate = LEARNING_RATE_FROZEN
        print(f"Using frozen learning rate: {LEARNING_RATE_FROZEN}")
    else:
        learning_rate = LEARNING_RATE_UNFROZEN
        print(f"Using unfrozen learning rate: {LEARNING_RATE_UNFROZEN}")

    # Initialize optimizer with appropriate learning rate
    optimizer = optim.Adam(
        supervised_model.parameters(), 
        lr=learning_rate,  # Use the selected learning rate
        weight_decay=1e-4
    )

    # Initialize scheduler
    scheduler = ReduceLROnPlateau(
        optimizer, mode="min", factor=0.5, patience=5, verbose=True
    )

    # Initialize EarlyStopping
    early_stopping = EarlyStopping(
        patience=10, verbose=True, delta=0.001, run_dir=run_dir
    )

    # Initialize GradScaler for mixed precision
    scaler = GradScaler(device=DEVICE)

    # Create supervised training dataset and DataLoader using LabeledDataset
    train_split_file = os.path.join(SPLITS_DIR, "train_labeled.txt")
    val_split_file = os.path.join(SPLITS_DIR, "val_labeled.txt")

    supervised_train_dataset = LabeledDataset(
        image_dir=IMAGES_DIR,
        labels_csv=LABELS_FILE,
        split_file=train_split_file,
        transform=byol_transform,
    )

    supervised_val_dataset = LabeledDataset(
        image_dir=IMAGES_DIR,
        labels_csv=LABELS_FILE,
        split_file=val_split_file,
        transform=byol_transform,
    )

    # Create worker initializer with fixed seed
    worker_init = WorkerInitializer(base_seed=torch.initial_seed())

    supervised_train_loader = torch.utils.data.DataLoader(
        supervised_train_dataset,
        batch_size=BATCH_SIZE_SUPERVISED,
        shuffle=True,
        num_workers=4,
        pin_memory=True,
        worker_init_fn=worker_init,  # Use WorkerInitializer instance
    )

    supervised_val_loader = torch.utils.data.DataLoader(
        supervised_val_dataset,
        batch_size=BATCH_SIZE_SUPERVISED,
        shuffle=False,
        num_workers=4,
        pin_memory=True,
        worker_init_fn=worker_init,  # Use WorkerInitializer instance
    )

    start_epoch = 1  # Default start epoch

    if resume:
        # Load supervised checkpoint if exists
        checkpoint_supervised = os.path.join(run_dir, "best_supervised_model.pth")
        if os.path.exists(checkpoint_supervised):
            checkpoint = torch.load(checkpoint_supervised, map_location=DEVICE)
            supervised_model.load_state_dict(checkpoint["model_state_dict"])
            optimizer.load_state_dict(checkpoint["optimizer_state_dict"])
            scheduler.load_state_dict(checkpoint["scheduler_state_dict"])
            scaler.load_state_dict(checkpoint["scaler_state_dict"])
            start_epoch = checkpoint.get("epoch", 1) + 1
            early_stopping.best_loss = checkpoint.get("best_loss", None)
            early_stopping.counter = checkpoint.get("early_stopping_counter", 0)
            print(f"Resuming supervised training from epoch {start_epoch}")
        else:
            print(
                f"No supervised checkpoint found at {checkpoint_supervised}. Starting fresh."
            )

    # Training Loop
    for epoch in range(start_epoch, NUM_EPOCHS + 1):
        supervised_model.train()
        epoch_loss = 0.0
        train_correct = 0
        train_total = 0
        num_batches = 0

        progress_bar = tqdm(
            supervised_train_loader,
            desc=f"Epoch {epoch}/{NUM_EPOCHS} [Train]",
            leave=True,
        )

        for inputs, labels in progress_bar:
            inputs = inputs.to(DEVICE)
            labels = labels.to(DEVICE)

            if len(labels.shape) > 1:
                labels = labels.squeeze()

            optimizer.zero_grad()

            with autocast(device_type=DEVICE.type):
                outputs = supervised_model(inputs)
                loss = nn.CrossEntropyLoss()(outputs, labels)

            scaler.scale(loss).backward()
            scaler.step(optimizer)
            scaler.update()

            # Calculate training accuracy
            _, predicted = torch.max(outputs.data, 1)
            train_total += labels.size(0)
            train_correct += (predicted == labels).sum().item()

            epoch_loss += loss.item()
            num_batches += 1

            progress_bar.set_postfix({"Batch Loss": f"{loss.item():.4f}"})

        avg_train_loss = epoch_loss / num_batches
        train_accuracy = 100 * train_correct / train_total

        # Validation
        supervised_model.eval()
        val_loss = 0.0
        correct = 0
        total = 0

        with torch.no_grad():
            progress_bar_val = tqdm(
                supervised_val_loader,
                desc=f"Epoch {epoch}/{NUM_EPOCHS} [Val]",
                leave=False,
            )
            for inputs, labels in progress_bar_val:
                inputs = inputs.to(DEVICE)
                labels = labels.to(DEVICE)

                with autocast(device_type=DEVICE.type):
                    outputs = supervised_model(inputs)
                    loss = nn.CrossEntropyLoss()(outputs, labels)

                val_loss += loss.item()
                _, predicted = torch.max(outputs.data, 1)
                total += labels.size(0)
                correct += (predicted == labels).sum().item()

        avg_val_loss = val_loss / len(supervised_val_loader)
        val_accuracy = 100 * correct / total

        # Print epoch summary with both accuracies
        print(
            f"Epoch [{epoch}/{NUM_EPOCHS}] - "
            f"Train Loss: {avg_train_loss:.4f}, "
            f"Train Acc: {train_accuracy:.2f}%, "
            f"Val Loss: {avg_val_loss:.4f}, "
            f"Val Acc: {val_accuracy:.2f}%"
        )

        # Log to tensorboard
        writer.add_scalar("Train/Loss", avg_train_loss, epoch)
        writer.add_scalar("Train/Accuracy", train_accuracy, epoch)
        writer.add_scalar("Val/Loss", avg_val_loss, epoch)
        writer.add_scalar("Val/Accuracy", val_accuracy, epoch)

        # Update the scheduler based on validation loss
        scheduler.step(avg_val_loss)

        # Early stopping check
        early_stopping(
            avg_val_loss, supervised_model, optimizer, scheduler, scaler, epoch
        )
        if early_stopping.early_stop:
            print("Early stopping triggered")
            break

    # Close the TensorBoard writer
    writer.close()

    # Load the best model before evaluation
    try:
        checkpoint = torch.load(early_stopping.best_model_path, map_location=DEVICE)
        supervised_model.load_state_dict(checkpoint["model_state_dict"])
        print("Loaded the best supervised model for evaluation.")
    except Exception as e:
        print(f"Error loading best model: {e}")
        print("Using current model state for evaluation.")

    # Create test dataset and loader
    test_split_file = os.path.join(SPLITS_DIR, "test.txt")
    test_dataset = LabeledDataset(
        image_dir=IMAGES_DIR,
        labels_csv=LABELS_FILE,
        split_file=test_split_file,
        transform=byol_transform,
    )

    test_loader = torch.utils.data.DataLoader(
        test_dataset,
        batch_size=BATCH_SIZE_SUPERVISED,
        shuffle=False,
        num_workers=4,
        pin_memory=True,
    )

    # Evaluate on test set
    test_metrics = evaluate_model(supervised_model, test_loader, DEVICE)

    # Print test results
    print("\nTest Set Evaluation Results:")
    print(f"Overall Test Accuracy: {test_metrics['accuracy']:.2f}%")
    print(f"Overall Test Loss: {test_metrics['loss']:.4f}")
    print(f"Overall Test F1 Score: {test_metrics['f1_score']:.4f}")
    print(f"Overall Test Precision: {test_metrics['precision']:.4f}")
    print(f"Overall Test Recall: {test_metrics['recall']:.4f}")
    print("\nPer-class Test Accuracies:")

    # Get class names from the dataset
    class_names = {v: k for k, v in test_dataset.class_to_idx.items()}
    for class_idx, accuracy in test_metrics['per_class_accuracy'].items():
        class_name = class_names[class_idx]
        print(f"{class_name}: {accuracy:.2f}%")

    # Save test results to a file
    results_file = os.path.join(run_dir, "test_results.txt")
    with open(results_file, "w") as f:
        f.write(f"Test Accuracy: {test_metrics['accuracy']:.2f}%\n")
        f.write(f"Test Loss: {test_metrics['loss']:.4f}\n")
        f.write(f"Test F1 Score: {test_metrics['f1_score']:.4f}\n")
        f.write(f"Test Precision: {test_metrics['precision']:.4f}\n")
        f.write(f"Test Recall: {test_metrics['recall']:.4f}\n\n")
        f.write("Per-class Test Accuracies:\n")
        for class_idx, accuracy in test_metrics['per_class_accuracy'].items():
            class_name = class_names[class_idx]
            f.write(f"{class_name}: {accuracy:.2f}%\n")

    # Log final test metrics to tensorboard
    writer.add_scalar("Test/Accuracy", test_metrics['accuracy'], 0)
    writer.add_scalar("Test/Loss", test_metrics['loss'], 0)
    writer.add_scalar("Test/F1_Score", test_metrics['f1_score'], 0)
    writer.add_scalar("Test/Precision", test_metrics['precision'], 0)
    writer.add_scalar("Test/Recall", test_metrics['recall'], 0)
    for class_idx, accuracy in test_metrics['per_class_accuracy'].items():
        writer.add_scalar(f"Test/Class_{class_idx}_Accuracy", accuracy, 0)

    return supervised_model<|MERGE_RESOLUTION|>--- conflicted
+++ resolved
@@ -283,11 +283,7 @@
             total += labels.size(0)
             correct += (predicted == labels).sum().item()
             
-<<<<<<< HEAD
-            # Store predictions and labels for metric calculation
-=======
             all_probs.extend(probs.cpu().numpy())
->>>>>>> 08ac89fb
             all_preds.extend(predicted.cpu().numpy())
             all_labels.extend(labels.cpu().numpy())
 
@@ -308,28 +304,9 @@
         class_idx: 100 * class_correct[class_idx] / class_total[class_idx]
         for class_idx in class_correct.keys()
     }
-<<<<<<< HEAD
-
-    # Calculate additional metrics
-    f1 = f1_score(all_labels, all_preds, average='weighted')
-    precision = precision_score(all_labels, all_preds, average='weighted')
-    recall = recall_score(all_labels, all_preds, average='weighted')
-
-    # Create confusion matrix
-    cm = confusion_matrix(all_labels, all_preds)
-
-    # Plot confusion matrix
-    fig_cm = px.imshow(cm,
-                    text_auto=True,
-                    color_continuous_scale='Blues',
-                    labels=dict(x="Predicted", y="Actual", color="Count"),
-                    x=[f"Class {i}" for i in range(cm.shape[1])],
-                    y=[f"Class {i}" for i in range(cm.shape[0])])
-=======
 
     # Plot confusion matrix
     cm = confusion_matrix(all_labels, all_preds)
->>>>>>> 08ac89fb
 
     # Custom class names
     custom_labels = ["Preview Tiles Small Fragmented tissue", 
@@ -355,18 +332,6 @@
        yaxis_title="True Label",
     )
     fig_cm.show()
-<<<<<<< HEAD
-
-    return {
-        'accuracy': test_accuracy,
-        'loss': avg_test_loss,
-        'f1_score': f1,
-        'precision': precision,
-        'recall': recall,
-        'per_class_accuracy': per_class_accuracy
-    }
-=======
->>>>>>> 08ac89fb
 
     # Compute ROC curve and ROC area for each class
     classes = list(class_correct.keys())
@@ -409,7 +374,7 @@
 
     return test_accuracy, avg_test_loss, per_class_accuracy
 
-def train_supervised(run_dir, resume=False, num_classes=7, pretrained=True, freeze_layers=None):
+def train_supervised(run_dir, resume=False, num_classes=7, pretrained=True):
     """
     Trains the model in supervised fashion and saves checkpoints and TensorBoard logs.
 
